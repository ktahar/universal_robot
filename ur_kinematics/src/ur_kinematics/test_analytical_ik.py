--- conflicted
+++ resolved
@@ -1,6 +1,3 @@
-<<<<<<< HEAD
-from __future__ import print_function
-=======
 #########################################################################
 #
 # Basic test of the Python wrapper for UR kinematics
@@ -38,7 +35,7 @@
 #  ANY WAY OUT OF THE USE OF THIS SOFTWARE, EVEN IF ADVISED OF THE
 #  POSSIBILITY OF SUCH DAMAGE.
 #########################################################################
->>>>>>> 1770fa7d
+from __future__ import print_function
 import numpy as np
 import sys
 from ur_kinematics.ur_kin_py import forward, inverse, UR3
@@ -73,21 +70,12 @@
         qsol = [999.]*6
     diff = np.sum(np.abs(np.array(qsol) - q))
     if diff > 0.001:
-<<<<<<< HEAD
         print(np.array(sols))
         print('Best q:', qsol)
         print('Actual:', np.array(q))
         print('Diff:  ', q - qsol)
         print('Difdiv:', (q - qsol)/np.pi)
-        print(i1-3, i2-3, i3-3, i4-3, i5-3, i6-3)
-=======
-        print np.array(sols)
-        print 'Best q:', qsol
-        print 'Actual:', np.array(q)
-        print 'Diff:  ', q - qsol
-        print 'Difdiv:', (q - qsol)/np.pi
->>>>>>> 1770fa7d
-        if raw_input() == 'q':
+        if input() == 'q':
             sys.exit()
 
 
