--- conflicted
+++ resolved
@@ -67,118 +67,7 @@
   <property name="forearm_radius" value="0.040" />    <!-- manually measured -->
   <property name="wrist_radius" value="0.045" />      <!-- manually measured -->
 
-<<<<<<< HEAD
-<xacro:macro name="ur5_robot" params="prefix">
-
-  <link name="${prefix}base_link" >
-  </link>
-
-  <joint name="${prefix}base_link_joint" type="fixed">
-    <parent link="${prefix}base_link" />
-    <child link = "${prefix}ur_base_link" />
-    <origin xyz="0.0 0.0 0.0" rpy="0.0 0.0 0.0" />
-  </joint>
-
-  <link name="${prefix}ur_base_link" >
-    <visual>
-      <geometry>
-		    <mesh filename="package://ur_description/meshes/ur5/visual/Base.dae" />
-      </geometry>
-      <origin xyz="0.0 0.0 0.003" rpy="0.0 0.0 ${3.0 * pi / 4.0}" />
-    </visual>
-	<collision>
-      <geometry>
-        <mesh filename="package://ur_description/meshes/ur5/collision/Base.dae" />
-      </geometry>
-      <!-- <origin rpy="0.0 0.0 0.0" xyz="0.0 0.0 -0.009159"/> -->
-    </collision>
-    <inertial>
-      <mass value="${base_mass}" />
-      <inertia ixx="1.0" ixy="0.0" ixz="0.0" iyy="1.0" iyz="0.0" izz="1.0"/>
-    </inertial>
-  </link>
-
-  <joint name="${prefix}shoulder_pan_joint" type="revolute">
-    <parent link="${prefix}ur_base_link" />
-    <child link = "${prefix}shoulder_link" />
-    <origin xyz="0.0 0.0 ${shoulder_height}" rpy="0.0 0.0 0.0" />
-    <axis xyz="0 0 1" />
-    <limit lower="${-2.0 * pi}" upper="${2.0 * pi}" effort="150.0" velocity="${pi}"/>
-    <dynamics damping="0.4" friction="0.0"/>
-  </joint>
-  
-  <link name="${prefix}shoulder_link">
-    <visual>
-      <geometry>
-        <mesh filename="package://ur_description/meshes/ur5/visual/Shoulder.dae" />
-      </geometry>
-    </visual>
-    <collision>
-      <geometry>
-        <mesh filename="package://ur_description/meshes/ur5/collision/Shoulder.dae" />
-      </geometry>
-      <!-- <origin rpy="0.0 0.0 0.0" xyz="0.0 0.0 -0.009159"/> -->
-    </collision>
-    <inertial>
-      <mass value="${shoulder_mass}" />
-      <inertia ixx="1.0" ixy="0.0" ixz="0.0" iyy="1.0" iyz="0.0" izz="1.0"/>
-      <origin xyz="${shoulder_cog}" rpy="0.0 0.0 0.0" />
-    </inertial>
-  </link>
-
-  <joint name="${prefix}shoulder_lift_joint" type="revolute">
-    <parent link="${prefix}shoulder_link" />
-    <child link = "${prefix}upper_arm_link" />
-    <origin xyz="0.0 ${shoulder_offset} 0.0" rpy="0.0 ${pi / 2.0} 0.0" />    
-    <axis xyz="0 1 0" />
-    <limit lower="${-2.0 * pi}" upper="${2.0 * pi}" effort="150.0" velocity="${pi}"/>
-    <dynamics damping="0.4" friction="0.0"/>
-  </joint>
-
-  <link name="${prefix}upper_arm_link">
-    <visual>
-      <geometry>
-        <mesh filename="package://ur_description/meshes/ur5/visual/UpperArm.dae" />
-      </geometry>
-      <origin xyz="0.0 0.0 0.0" rpy="0.0 0.0 0.0" />
-    </visual>
-    <collision>
-      <geometry>
-        <mesh filename="package://ur_description/meshes/ur5/collision/UpperArm.dae" />
-      </geometry>
-<!--       <origin rpy="0.0 0.0 0.0" xyz="0.0 0.0 0.2125"/> -->
-    </collision>
-    <inertial>
-      <mass value="${upper_arm_mass}" />
-      <inertia ixx="1.0" ixy="0.0" ixz="0.0" iyy="1.0" iyz="0.0" izz="1.0"/>
-      <origin xyz="${upper_arm_cog}" rpy="0.0 0.0 0.0" />
-    </inertial>
-  </link>
-
-  <joint name="${prefix}elbow_joint" type="revolute">
-    <parent link="${prefix}upper_arm_link" />
-    <child link = "${prefix}forearm_link" />
-    <origin xyz="0.0 ${-elbow_offset} ${upper_arm_length}" rpy="0.0 0.0 0.0" />
-    <axis xyz="0 1 0" />
-    <limit lower="${-2.0 * pi}" upper="${2.0 * pi}" effort="150.0" velocity="${pi}"/>
-    <dynamics damping="0.4" friction="0.0"/>
-  </joint>
-
-  <link name="${prefix}forearm_link">
-    <visual>
-      <geometry>
-        <mesh filename="package://ur_description/meshes/ur5/visual/Forearm.dae" />
-      </geometry>
-    </visual>
-    <collision>
-      <geometry>
-        <mesh filename="package://ur_description/meshes/ur5/collision/Forearm.dae" />
-      </geometry>
-<!--       <origin rpy="0.0 0.0 0.0" xyz="0.0 0.0 0.196125"/> -->
-    </collision>
-=======
   <xacro:macro name="cylinder_inertial" params="radius length mass *origin">
->>>>>>> 89987eb2
     <inertial>
       <mass value="${mass}" />
       <insert_block name="origin" />
